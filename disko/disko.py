#!/usr/bin/env python
#
# The DiSkO algorithm for imaging without gridding.
#
# Tim Molteno 2017-2019 tim@elec.ac.nz
#
import os
import argparse
import sys
import threading
import datetime
import json
import logging
import time
import pylops

import numpy as np
import healpy as hp
import dask.array as da

from copy import deepcopy
from scipy.optimize import minimize
from sklearn import linear_model

from tart.imaging import elaz
from tart.util import constants


from .sphere import HealpixSphere
from .ms_helper import read_ms

'''
    Little helper function to get the UVW positions from the antennas positions.
    The test (i != j) can be changed to (i > j) to avoid the duplicated conjugate
    measurements.
'''
def get_all_uvw(ant_pos):
    
    '''
        ant pos is an array of (N_ant, 3)
    '''
    if ant_pos.shape[1] != 3:
        raise RuntimeError("Ant pos (shape={}) must be an array of (N_ant, 3)".format(ant_pos.shape))
    baselines = []
    num_ant = len(ant_pos)
    ant_p = np.array(ant_pos)
    for i in range(num_ant):
        for j in range(num_ant):
            if (i < j):
                baselines.append([i,j])
                
    bl_pos = ant_p[np.array(baselines).astype(int)]
    uu_a, vv_a, ww_a = (bl_pos[:,0] - bl_pos[:,1]).T
    return baselines, uu_a, vv_a, ww_a


def to_column(x):
    return x.reshape([-1,1])

def vis_to_real(vis_arr):
    return np.concatenate((np.real(vis_arr), np.imag(vis_arr)))

logger = logging.getLogger(__name__)

def get_source_list(source_json, el_limit, jy_limit):
    src_list = []
    if source_json is not None:
        src_list = elaz.from_json(source_json, el_limit=el_limit, jy_limit=jy_limit)
    return src_list

REAL_DATATYPE=np.float64
COMPLEX_DATATYPE=np.complex128

C = 2.99793e8

def omega(freq):
    r'''
        Little routine to convert a frequency into omega
    '''
    wavelength = C / freq
    return 2*np.pi / wavelength

def jomega(freq):
    r'''
        Little routine to convert a frequency into j*omega
    '''
    return 1.0j * omega(freq)

    
    
def get_harmonic(p2j, in_sphere, u, v, w):
    harmonic = np.exp(p2j*(u*in_sphere.l + v*in_sphere.m + w*in_sphere.n_minus_1)) * in_sphere.pixel_areas
    return harmonic


import scipy.sparse.linalg as spalg

class DiSkOOperator(pylops.LinearOperator):
    '''
        Linear operator for the telescope with a discrete sky
    '''
    
    def __init__(self, u_arr, v_arr, w_arr, data, frequencies, sphere):
        self.N = sphere.npix # Number of pixels
        self.u_arr = u_arr
        self.v_arr = v_arr
        self.w_arr = w_arr
        self.dtype=REAL_DATATYPE
        
        try:
            self.n_v, self.n_freq, self.npol = data.shape
        except:
            raise RuntimeError("Data must be of the shape [n_v*2, n_freq, n_pol]")
        
        if (self.n_v != len(self.u_arr)*2):
            raise RuntimeError("Vis data must be split into [real, imag] {} {}".format(self.n_v, self.u_arr.shape ))
            
        self.M = self.n_v * self.n_freq
        
        self.frequencies = frequencies
        self.sphere = sphere

        self.shape = (self.M, self.N)
        self.explicit = False # Can't be directly inverted
        logger.info("Creating DiSkOOperator data={}".format(self.shape))
        
    def A(self, i, j, p2j):
        n_vis = len(self.u_arr)
        u, v, w = self.u_arr[i % n_vis], self.v_arr[i % n_vis], self.w_arr[i % n_vis]      # the row index (one u,v,w element per vis)
        l, m, n = self.sphere.l[j], self.sphere.m[j], self.sphere.n[j] # The column index (one l,m,n element per pixel)
         
        z = np.exp(-p2j*(u*l + v*m + w*(n-1))) * self.sphere.pixel_areas
        if i < n_vis:
            return np.real(z)
        else:
            return np.imag(z)

    def Ah(self, i, j, p2j):
        return np.conj(self.A(j, i, p2j))
    
    def _matvec(self, x):
        '''
            Multiply by the sky x, producing the set of measurements y
            Returns returns A * x.
            
            ( v_real    = (T_real   x
              v_imag )     T_imag)
        '''
        if True:
            y = []
            for f in self.frequencies:
                p2j = jomega(f)

                for u, v, w in zip(self.u_arr, self.v_arr, self.w_arr): # For all complex vis
                    column = np.exp(-p2j*(u*self.sphere.l + v*self.sphere.m + w*self.sphere.n_minus_1)) * self.sphere.pixel_areas
                    y.append(np.dot(x, column))

            y = np.array(y)
            return vis_to_real(y)
        else:
            y_re = []
            y_im = []
            for f in self.frequencies:
                p2 = omega(f)

                for u, v, w in zip(self.u_arr, self.v_arr, self.w_arr): # For all complex vis
                    theta = -p2*(u*self.sphere.l + v*self.sphere.m + w*self.sphere.n_minus_1)  # harmonics
                    re = np.cos(theta) * self.sphere.pixel_areas
                    im = np.sin(theta) * self.sphere.pixel_areas
                    y_re.append(np.dot(x, re))
                    y_im.append(np.dot(x, im))

            y = np.concatenate( (np.array(y_re), np.array(y_im)) )
            return y
    
    def _rmatvec(self, v):
        r'''
            Returns x = A^H * v, where A^H is the conjugate transpose of A. 
           
            x = ( T_real' T_imag') (v_real
                                    v_imag)
        '''
        assert(v.shape == (self.M,))
        n_vis = self.M//2
        
        vis_complex = v[0:n_vis] + 1.0J*v[n_vis:]
        ret = []
        
        for f in self.frequencies:
            p2j = jomega(f)
            p2 = omega(f)
            # Vector version
            for l, m, n_1 in zip(self.sphere.l, self.sphere.m, self.sphere.n_minus_1): # for each pixel
                if False:
                    column = np.exp(p2j*(self.u_arr*l + self.v_arr*m + self.w_arr*n_1)) * self.sphere.pixel_areas
                    ret.append(np.dot(vis_complex, column))
                else:
                    theta = -p2*(self.u_arr*l + self.v_arr*m + self.w_arr*n_1)
                
                    re = np.cos(theta) * self.sphere.pixel_areas
                    im = np.sin(theta) * self.sphere.pixel_areas
                    
                    reim = np.concatenate((re, im))
                    assert(reim.shape == (self.M,))
                    ret.append(np.dot(v, reim))

        return np.array(ret)


class DirectImagingOperator(pylops.LinearOperator):
    r'''
        This is the approximate inverse of the DiSkOOperator, and corresponds to
        imaging by the discrete fourier transform
    '''
    def __init__(self, u_arr, v_arr, w_arr, data, frequencies, sphere):
        self.N = sphere.npix # Number of pixels
        self.u_arr = u_arr
        self.v_arr = v_arr
        self.w_arr = w_arr
        self.dtype=REAL_DATATYPE
        
        try:
            self.n_v, self.n_freq, self.npol = data.shape
        except:
            raise RuntimeError("Data must be of the shape [n_v, n_freq, n_pol]")
            
        self.M = self.n_v * self.n_freq
        
        self.frequencies = frequencies
        self.sphere = sphere

        self.shape = (self.N, self.M)
        self.explicit = False # Can't be directly inverted
        logger.info("Creating DirectImagingOperator data={}".format(self.shape))
        
     
    def _matvec(self, v):
        '''
            Multiply by the measurements v, producing the sky
            Returns returns A * v.
            
            This is treating the v as a vector in a vector space where the basis vectors are the harmonics. This operator is a transformation from v to R^N
            
            sky = sum_v h_i * v_i
            
            What do the rows and columns of this matrix look like?
            
            The ajoint is just the conjugated basis vectors as rows.
        '''
        sky = np.zeros(self.N, dtype=self.dtype)
        
        for f in self.frequencies:
            p2j = jomega(f)

            for u, v, w, vis in zip(self.u_arr, self.v_arr, self.w_arr, v):
                h = get_harmonic(p2j, self.sphere, u, v, w)
                sky += vis*h
        
        return sky
    
    def _rmatvec(self, x):
        r'''
            To get this we must recover the visibilities from a sky vector x. These
            are simply the inner products with the harmonics (conjugated) with x
            
            v = \sum_uvw h_i \dot x
        '''
        assert(x.shape == (self.N,))
                
        ret = []
        for f in self.frequencies:
            p2j = jomega(f)
            
            # Vector version
            for u, v, w in zip(self.u_arr, self.v_arr, self.w_arr):
                h = get_harmonic(-p2j, self.sphere, u, v, w)
                ret.append(np.dot(x, h))

        return np.array(ret)

    
class DiSkO(object):
    
    def __init__(self, u_arr, v_arr, w_arr, frequency):
        self.harmonics = {} # Temporary store for harmonics
        self.u_arr = u_arr
        self.v_arr = v_arr
        self.w_arr = w_arr
        self.frequency = frequency
        self.n_v = len(self.u_arr)
        
    @classmethod
    def from_ant_pos(cls, ant_pos, frequency):
        ## Get u, v, w from the antenna positions
        baselines, u_arr, v_arr, w_arr = get_all_uvw(ant_pos)
        ret = cls(u_arr, v_arr, w_arr, frequency)
        ret.info = {}
        return ret

    @classmethod
    def from_ms(cls, ms, num_vis, res_arcmin, chunks=1000, channel=0):
        u_arr, v_arr, w_arr, frequency, cv_vis, hdr, tstamp = read_ms(ms, num_vis, res_arcmin, chunks, channel)
        
        ret = cls(u_arr, v_arr, w_arr, frequency)
        ret.vis_arr = np.array(cv_vis, dtype=COMPLEX_DATATYPE)
        ret.timestamp = tstamp
        ret.info = hdr

        return ret


    @classmethod
    def from_cal_vis(cls, cal_vis):

        c = cal_vis.get_config()
        ant_p = np.asarray(c.get_antenna_positions())

        # We need to get the vis array to be correct for the full set of u,v,w points (baselines), 
        # including the -u,-v, -w points.

        baselines, u_arr, v_arr, w_arr = get_all_uvw(ant_p)

        ret = cls(u_arr, v_arr, w_arr, c.get_operating_frequency())
        ret.vis_arr = []
        for bl in baselines:
            v = cal_vis.get_visibility(bl[0], bl[1])  # Handles the conjugate bit
            ret.vis_arr.append(v)
            #logger.info("vis={}, bl={}".format(v, bl))
        ret.vis_arr = np.array(ret.vis_arr, dtype=COMPLEX_DATATYPE)
        ret.info = {}
        return ret

    def get_harmonics(self, in_sphere):
        ''' Create the harmonics for this arrangement of sphere pixels
        '''
        #cache_key = "{}:".format(in_sphere.npix)
        #if (cache_key in self.harmonics):
            #return self.harmonics[cache_key]

        harmonic_list = []
        p2j = jomega(self.frequency)
        
        #logger.info("pixel areas:  {}".format(in_sphere.pixel_areas))
        for u, v, w in zip(self.u_arr, self.v_arr, self.w_arr):
            harmonic = np.exp(p2j*(u*in_sphere.l + v*in_sphere.m + w*in_sphere.n_minus_1)) * in_sphere.pixel_areas
            assert(harmonic.shape[0] == in_sphere.npix)
            harmonic_list.append(harmonic)
        #self.harmonics[cache_key] = harmonic_list

        #assert(harmonic_list[0].shape[0] == in_sphere.npix)
        return harmonic_list

    def image_visibilities(self, vis_arr, sphere):
        """
        Create a DiSkO image from visibilities using the direct ajoint of the
        measurement operator (corresponds to the inverse DFT)

        Args:

            vis_arr (np.array): An array of complex visibilities
            sphere (int):       he healpix sphere.
        """

        assert len(vis_arr) == len(self.u_arr)
        logger.info("Imaging Visabilities nside={}".format(sphere.nside))
        t0 = time.time()
        
        pixels = np.zeros(sphere.npix, dtype=COMPLEX_DATATYPE)
        harmonic_list = self.get_harmonics(sphere)
        for h, vis in zip(harmonic_list, vis_arr):
            pixels += vis*h
        
        t1 = time.time()
        logger.info("Elapsed {}s".format(time.time() - t0))

        sphere.set_visible_pixels(np.abs(pixels))
        
        return pixels.reshape(-1,1)

    def solve_vis(self, vis_arr, sphere, scale=True):
    
        logger.info("Solving Visabilities nside={}".format(sphere.nside))
        t0 = time.time()

        gamma = self.make_gamma(sphere)
        
        sky, residuals, rank, s = np.linalg.lstsq(gamma, to_column(vis_to_real(vis_arr)), rcond=None)
        
        logger.info("Elapsed {}s".format(time.time() - t0))

        sphere.set_visible_pixels(sky, scale)
        
        return sky.reshape(-1,1)


    
    def vis_to_data(self, vis_arr=None):
        data = np.zeros((self.n_v*2, 1, 1), dtype=REAL_DATATYPE)
        if vis_arr is not None:
            data[:,0,0] = vis_to_real(vis_arr)
        else:
            data[:,0,0] = vis_to_real(self.vis_arr)
            assert(data.shape[0] == self.n_v*2)

        return data
    
    def solve_matrix_free(self, data, sphere, alpha=0.0, scale=True, fista=False, lsqr=True, lsmr=False):
        '''
            data = [vis_arr, n_freq, n_pol]
        '''
        logger.info("Solving Visabilities nside={} data={}".format(sphere.nside, data.shape))
        assert(data.shape[0] == self.n_v*2)


        t0 = time.time()

        frequencies = [self.frequency]
        logger.info("frequencies: {}".format(frequencies))

        A = DiSkOOperator(self.u_arr, self.v_arr, self.w_arr, data, frequencies, sphere)
        Apre = DirectImagingOperator(self.u_arr, self.v_arr, self.w_arr, data, frequencies, sphere)
        d = data.flatten()
        
        logger.info("Data.shape {}".format(data.shape))

        #u,s,vt = spalg.svds(A, k=min(A.shape)-2) 
        #logger.info("t ={}, s={}".format(time.time() - t0, s))      
        if fista:
<<<<<<< HEAD
            sky, niter =  pylops.optimization.sparsity.FISTA(A, d, tol=1e-2, niter=250, alpha=alpha, show=True)
=======
            if alpha < 0:
                alpha = None
            sky, niter =  pylops.optimization.sparsity.FISTA(A, d, tol=1e-3, niter=2500, alpha=alpha, show=True)
>>>>>>> a1d40b6b
        if lsqr:
            sky, lstop, itn, r1norm, r2norm, anorm, acond, arnorm, xnorm, var = spalg.lsqr(A, data, damp=alpha)
            logger.info("Matrix free solve elapsed={} x={}, stop={}, itn={} r1norm={}".format(time.time() - t0, sky.shape, lstop, itn, r1norm))      
        if lsmr:
            x0 = Apre*d

            sky, info = pylops.optimization.leastsquares.NormalEquationsInversion(A, Regs=None, data=d, x0=x0,
                                                             epsI = alpha,
                                                             returninfo=True)
            #logger.info("Matrix free solve elapsed={} x={}, stop={}, itn={} r1norm={}".format(time.time() - t0, sky.shape, lstop, itn, r1norm))      
            #logger.info("A M={} N={}".format(A.M, A.N))

            #sky, lstop, itn, normr, mormar, morma, conda, normx = spalg.lsmr(A, data, damp=alpha)
            #logger.info("Matrix free solve elapsed={} x={}, stop={}, itn={} normr={}".format(time.time() - t0, sky.shape, lstop, itn, normr))      
        #sky = np.abs(sky)
        sphere.set_visible_pixels(sky, scale)
        return sky.reshape(-1,1)

    def make_gamma(self, sphere):

        logger.info("Making Gamma Matrix npix={}".format(sphere.npix))

        harmonic_list = self.get_harmonics(sphere)

        n_s = len(harmonic_list[0])
        n_v = len(harmonic_list)

        gamma = np.array(harmonic_list, dtype=COMPLEX_DATATYPE)
        gamma = gamma.reshape((n_v, n_s))
        gamma = gamma.conj()

        g_real = np.real(gamma).astype(REAL_DATATYPE)
        g_imag = np.imag(gamma).astype(REAL_DATATYPE)
        ret = np.block([[g_real], [g_imag]])

        logger.info('Gamma Shape: {}'.format(gamma.shape))
        #for i, h in enumerate(harmonic_list):
            #gamma[i,:] = h[0]
        
        return ret

    def image_lasso(self, vis_arr, sphere, alpha, scale=True, use_cv=False):
        gamma = self.make_gamma(sphere)
                
        vis_aux = vis_to_real(vis_arr)
        
        # Save proj operator for Further Analysis.
        if False:
            fname = "l1_big_files.npz"
            np.savez_compressed(fname, gamma_re=gamma, vis_re=np.real(vis_arr), vis_im=np.imag(vis_arr))
            logger.info("Operator file {} saved".format(fname))
            
            logger.info("gamma = {}".format(gamma.shape))
            logger.info("vis_aux = {}".format(vis_aux.shape))
        
        n_s = sphere.pixels.shape[0]
        
        if not use_cv:
            reg = linear_model.ElasticNet(alpha=alpha/np.sqrt(n_s), l1_ratio=1.0, max_iter=10000, positive=True)
            reg.fit(gamma, vis_aux)
        else:
            reg = linear_model.ElasticNetCV(l1_ratio=1.0, cv=5, max_iter=10000, positive=True)
            reg.fit(gamma, vis_aux)
            logger.info("Cross Validation = {}".format(reg.alpha_))

        sky = reg.coef_
        logger.info("sky = {}".format(sky.shape))

        sphere.set_visible_pixels(sky, scale)
        return sky.reshape(-1,1)

        
    def image_tikhonov(self, vis_arr, sphere, alpha, scale=True, usedask=False):
        n_s = sphere.pixels.shape[0]
        n_v = self.u_arr.shape[0]
        
        lambduh = alpha/np.sqrt(n_s)
        if not usedask:
            gamma = self.make_gamma(sphere)
            logger.info('augmented: {}'.format(gamma.shape))
            
            vis_aux = vis_to_real(vis_arr)
            logger.info('vis mean: {} shape: {}'.format(np.mean(vis_aux), vis_aux.shape))

            logger.info("Solving...")
            reg = linear_model.ElasticNet(alpha=lambduh, l1_ratio=0.05, max_iter=10000, positive=True)
            reg.fit(gamma, vis_aux)
            sky = reg.coef_
            
            score = reg.score(gamma, vis_aux)
            logger.info('Loss function: {}'.format(score))
            
        else:
            from dask_ml.linear_model import LinearRegression
            import dask_glm
            import dask.array as da
            from dask.distributed import Client, LocalCluster
            from dask.diagnostics import ProgressBar
            import dask
            
            logger.info('Starting Dask Client')
            
            if True:
                cluster = LocalCluster(dashboard_address=':8231', processes=False)
                client = Client(cluster)
            else:
                client = Client('tcp://localhost:8786')
                
            logger.info("Client = {}".format(client))
            
            harmonic_list = []
            p2j = 2*np.pi*1.0j
            
            dl = sphere.l
            dm = sphere.m
            dn = sphere.n
        
            n_arr_minus_1 = dn - 1

            du = self.u_arr
            dv = self.v_arr
            dw = self.w_arr
        
            for u, v, w in zip(du, dv, dw):
                harmonic = da.from_array(np.exp(p2j*(u*dl + v*dm + w*n_arr_minus_1)) / np.sqrt(sphere.npix), chunks=(n_s,))
                harminc = client.persist(harmonic)
                harmonic_list.append(harmonic)

            gamma = da.stack(harmonic_list)
            logger.info('Gamma Shape: {}'.format(gamma.shape))
            #gamma = gamma.reshape((n_v, n_s))
            gamma = gamma.conj()
            gamma = client.persist(gamma)
            
            logger.info('Gamma Shape: {}'.format(gamma.shape))
            
            logger.info("Building Augmented Operator...")
            proj_operator_real = da.real(gamma)
            proj_operator_imag = da.imag(gamma)
            proj_operator = da.block([[proj_operator_real], [proj_operator_imag]])
            
            proj_operator = client.persist(proj_operator)
            
            logger.info("Proj Operator shape {}".format(proj_operator.shape))
            vis_aux = da.from_array(np.array(np.concatenate((np.real(vis_arr), np.imag(vis_arr))), dtype=np.float32))
            
            #logger.info("Solving...")

            
            en = dask_glm.regularizers.ElasticNet(weight=0.01)
            en =  dask_glm.regularizers.L2()
            #dT = da.from_array(proj_operator, chunks=(-1, 'auto'))
            ##dT = da.from_array(proj_operator, chunks=(-1, 'auto'))
            #dv = da.from_array(vis_aux)
            

            dask.config.set({'array.chunk-size': '1024MiB'})
            A = da.rechunk(proj_operator, chunks=('auto', n_s))
            A = client.persist(A)
            y = vis_aux # da.rechunk(vis_aux, chunks=('auto', n_s))
            y = client.persist(y)
            #sky = dask_glm.algorithms.proximal_grad(A, y, regularizer=en, lambduh=alpha, max_iter=10000)

            logger.info("Rechunking completed.. A= {}.".format(A.shape))
            reg =  LinearRegression(penalty=en, C=1.0/lambduh,  
                                    fit_intercept=False, 
                                    solver='lbfgs', 
                                    max_iter=1000, tol=1e-8 )
            sky = reg.fit(A, y)
            sky = reg.coef_
            score = reg.score(proj_operator, vis_aux)
            logger.info('Loss function: {}'.format(score.compute()))

        logger.info("Solving Complete: sky = {}".format(sky.shape))

        sphere.set_visible_pixels(sky, scale=True)
        return sky.reshape(-1,1)


    @classmethod
    def plot(self, plt, sphere, src_list):
        rot = (0, 90, 0)
        plt.figure() # (figsize=(6,6))
        logger.info('sphere.pixels: {}'.format(sphere.pixels.shape))
        if True:
            hp.orthview(sphere.pixels, rot=rot, xsize=1000, cbar=True, half_sky=True, hold=True)
            hp.graticule(verbose=False)
            plt.tight_layout()
        else:
            hp.mollview(sphere.pixels, rot=rot, xsize=1000, cbar=True)
            hp.graticule(verbose=True)
        
        if src_list is not None:
            for s in src_list:
                sphere.plot_x(s.el_r, s.az_r)
        
    def display(self, plt, src_list, nside):
        sphere = HealpixSphere(nside)
        sky = self.solve_vis(self.vis_arr, sphere)
        sphere.plot(plt, src_list)

    def beam(self, plt, nside):
        sphere = HealpixSphere(nside)
        sky = self.solve_vis(np.ones_like(self.vis_arr), nside)
        sphere.plot(plt, src_list=None)<|MERGE_RESOLUTION|>--- conflicted
+++ resolved
@@ -426,13 +426,9 @@
         #u,s,vt = spalg.svds(A, k=min(A.shape)-2) 
         #logger.info("t ={}, s={}".format(time.time() - t0, s))      
         if fista:
-<<<<<<< HEAD
-            sky, niter =  pylops.optimization.sparsity.FISTA(A, d, tol=1e-2, niter=250, alpha=alpha, show=True)
-=======
             if alpha < 0:
                 alpha = None
             sky, niter =  pylops.optimization.sparsity.FISTA(A, d, tol=1e-3, niter=2500, alpha=alpha, show=True)
->>>>>>> a1d40b6b
         if lsqr:
             sky, lstop, itn, r1norm, r2norm, anorm, acond, arnorm, xnorm, var = spalg.lsqr(A, data, damp=alpha)
             logger.info("Matrix free solve elapsed={} x={}, stop={}, itn={} r1norm={}".format(time.time() - t0, sky.shape, lstop, itn, r1norm))      
